--- conflicted
+++ resolved
@@ -41,17 +41,11 @@
 class ASTVisitor;
 
 
-<<<<<<< HEAD
-/// The root (abstract) class of the AST inheritance tree.
-/// It is possible to traverse all direct and indirect children of an AST node by calling
-/// accept, providing an ASTVisitor.
-=======
 /**
  * The root (abstract) class of the AST inheritance tree.
  * It is possible to traverse all direct and indirect children of an AST node by calling
  * accept, providing an ASTVisitor.
  */
->>>>>>> c45495af
 class ASTNode: private boost::noncopyable
 {
 public:
@@ -85,13 +79,9 @@
 	Location m_location;
 };
 
-<<<<<<< HEAD
-/// Abstract AST class for a declaration (contract, function, struct, variable).
-=======
 /**
  * Abstract AST class for a declaration (contract, function, struct, variable).
  */
->>>>>>> c45495af
 class Declaration: public ASTNode
 {
 public:
@@ -99,27 +89,17 @@
 		ASTNode(_location), m_name(_name) {}
 
 	/// Returns the declared name.
-<<<<<<< HEAD
-	const ASTString& getName() const { return *m_name; }
-=======
 	ASTString const& getName() const { return *m_name; }
->>>>>>> c45495af
 
 private:
 	ASTPointer<ASTString> m_name;
 };
 
-<<<<<<< HEAD
-/// Definition of a contract. This is the only AST nodes where child nodes are not visited in
-/// document order. It first visits all struct declarations, then all variable declarations and
-/// finally all function declarations.
-=======
 /**
  * Definition of a contract. This is the only AST nodes where child nodes are not visited in
  * document order. It first visits all struct declarations, then all variable declarations and
  * finally all function declarations.
  */
->>>>>>> c45495af
 class ContractDefinition: public Declaration
 {
 public:
@@ -159,17 +139,11 @@
 	std::vector<ASTPointer<VariableDeclaration>> m_members;
 };
 
-<<<<<<< HEAD
-/// Parameter list, used as function parameter list and return list.
-/// None of the parameters is allowed to contain mappings (not even recursively
-/// inside structs), but (@todo) this is not yet enforced.
-=======
 /**
  * Parameter list, used as function parameter list and return list.
  * None of the parameters is allowed to contain mappings (not even recursively
  * inside structs), but (@todo) this is not yet enforced.
  */
->>>>>>> c45495af
 class ParameterList: public ASTNode
 {
 public:
@@ -217,15 +191,10 @@
 	std::vector<VariableDeclaration const*> m_localVariables;
 };
 
-<<<<<<< HEAD
-/// Declaration of a variable. This can be used in various places, e.g. in function parameter
-/// lists, struct definitions and even function bodys.
-=======
 /**
  * Declaration of a variable. This can be used in various places, e.g. in function parameter
  * lists, struct definitions and even function bodys.
  */
->>>>>>> c45495af
 class VariableDeclaration: public Declaration
 {
 public:
@@ -251,13 +220,9 @@
 /// Types
 /// @{
 
-<<<<<<< HEAD
-/// Abstract base class of a type name, can be any built-in or user-defined type.
-=======
 /**
  * Abstract base class of a type name, can be any built-in or user-defined type.
  */
->>>>>>> c45495af
 class TypeName: public ASTNode
 {
 public:
@@ -269,15 +234,10 @@
 	virtual std::shared_ptr<Type> toType() = 0;
 };
 
-<<<<<<< HEAD
-/// Any pre-defined type name represented by a single keyword, i.e. it excludes mappings,
-/// contracts, functions, etc.
-=======
 /**
  * Any pre-defined type name represented by a single keyword, i.e. it excludes mappings,
  * contracts, functions, etc.
  */
->>>>>>> c45495af
 class ElementaryTypeName: public TypeName
 {
 public:
@@ -292,15 +252,10 @@
 	Token::Value m_type;
 };
 
-<<<<<<< HEAD
-/// Name referring to a user-defined type (i.e. a struct).
-/// @todo some changes are necessary if this is also used to refer to contract types later
-=======
 /**
  * Name referring to a user-defined type (i.e. a struct).
  * @todo some changes are necessary if this is also used to refer to contract types later
  */
->>>>>>> c45495af
 class UserDefinedTypeName: public TypeName
 {
 public:
@@ -319,13 +274,9 @@
 	StructDefinition* m_referencedStruct;
 };
 
-<<<<<<< HEAD
-/// A mapping type. Its source form is "mapping('keyType' => 'valueType')"
-=======
 /**
  * A mapping type. Its source form is "mapping('keyType' => 'valueType')"
  */
->>>>>>> c45495af
 class Mapping: public TypeName
 {
 public:
@@ -346,43 +297,24 @@
 /// @{
 
 
-<<<<<<< HEAD
-/// Abstract base class for statements.
-=======
 /**
  * Abstract base class for statements.
  */
->>>>>>> c45495af
 class Statement: public ASTNode
 {
 public:
 	explicit Statement(Location const& _location): ASTNode(_location) {}
 	virtual void accept(ASTVisitor& _visitor) override;
 
-<<<<<<< HEAD
-	//! Check all type requirements, throws exception if some requirement is not met.
-	//! This includes checking that operators are applicable to their arguments but also that
-	//! the number of function call arguments matches the number of formal parameters and so forth.
-	virtual void checkTypeRequirements() = 0;
-};
-
-/// Brace-enclosed block containing zero or more statements.
-=======
 	/// Check all type requirements, throws exception if some requirement is not met.
 	/// This includes checking that operators are applicable to their arguments but also that
 	/// the number of function call arguments matches the number of formal parameters and so forth.
 	virtual void checkTypeRequirements() = 0;
-
-protected:
-	/// Helper function, check that the inferred type for @a _expression is @a _expectedType or at
-	/// least implicitly convertible to @a _expectedType. If not, throw exception.
-	void expectType(Expression& _expression, Type const& _expectedType);
 };
 
 /**
  * Brace-enclosed block containing zero or more statements.
  */
->>>>>>> c45495af
 class Block: public Statement
 {
 public:
@@ -396,15 +328,10 @@
 	std::vector<ASTPointer<Statement>> m_statements;
 };
 
-<<<<<<< HEAD
-/// If-statement with an optional "else" part. Note that "else if" is modeled by having a new
-/// if-statement as the false (else) body.
-=======
 /**
  * If-statement with an optional "else" part. Note that "else if" is modeled by having a new
  * if-statement as the false (else) body.
  */
->>>>>>> c45495af
 class IfStatement: public Statement
 {
 public:
@@ -424,15 +351,10 @@
 	ASTPointer<Statement> m_falseBody; ///< "else" part, optional
 };
 
-<<<<<<< HEAD
-/// Statement in which a break statement is legal.
-/// @todo actually check this requirement.
-=======
 /**
  * Statement in which a break statement is legal.
  * @todo actually check this requirement.
  */
->>>>>>> c45495af
 class BreakableStatement: public Statement
 {
 public:
@@ -491,17 +413,11 @@
 	ParameterList* m_returnParameters;
 };
 
-<<<<<<< HEAD
-/// Definition of a variable as a statement inside a function. It requires a type name (which can
-/// also be "var") but the actual assignment can be missing.
-/// Examples: var a = 2; uint256 a;
-=======
 /**
  * Definition of a variable as a statement inside a function. It requires a type name (which can
  * also be "var") but the actual assignment can be missing.
  * Examples: var a = 2; uint256 a;
  */
->>>>>>> c45495af
 class VariableDefinition: public Statement
 {
 public:
@@ -520,7 +436,6 @@
 };
 
 /**
-<<<<<<< HEAD
  * A statement that contains only an expression (i.e. an assignment, function call, ...).
  */
 class ExpressionStatement: public Statement
@@ -535,21 +450,6 @@
 
 private:
 	ASTPointer<Expression> m_expression;
-=======
- * An expression, i.e. something that has a value (which can also be of type "void" in case
- * of function calls).
- */
-class Expression: public Statement
-{
-public:
-	Expression(Location const& _location): Statement(_location) {}
-
-	std::shared_ptr<Type const> const& getType() const { return m_type; }
-
-protected:
-	/// Inferred type of the expression, only filled after a call to checkTypeRequirements().
-	std::shared_ptr<Type const> m_type;
->>>>>>> c45495af
 };
 
 /// @}
@@ -558,7 +458,6 @@
 /// @{
 
 /**
-<<<<<<< HEAD
  * An expression, i.e. something that has a value (which can also be of type "void" in case
  * of some function calls).
  * @abstract
@@ -586,11 +485,6 @@
 
 /// Assignment, can also be a compound assignment.
 /// Examples: (a = 7 + 8) or (a *= 2)
-=======
- * Assignment, can also be a compound assignment.
- * Examples: (a = 7 + 8) or (a *= 2)
- */
->>>>>>> c45495af
 class Assignment: public Expression
 {
 public:
@@ -611,15 +505,10 @@
 	ASTPointer<Expression> m_rightHandSide;
 };
 
-<<<<<<< HEAD
-/// Operation involving a unary operator, pre- or postfix.
-/// Examples: ++i, delete x or !true
-=======
 /**
  * Operation involving a unary operator, pre- or postfix.
  * Examples: ++i, delete x or !true
  */
->>>>>>> c45495af
 class UnaryOperation: public Expression
 {
 public:
@@ -639,15 +528,10 @@
 	bool m_isPrefix;
 };
 
-<<<<<<< HEAD
-/// Operation involving a binary operator.
-/// Examples: 1 + 2, true && false or 1 <= 4
-=======
 /**
  * Operation involving a binary operator.
  * Examples: 1 + 2, true && false or 1 <= 4
  */
->>>>>>> c45495af
 class BinaryOperation: public Expression
 {
 public:
@@ -681,12 +565,9 @@
 	virtual void accept(ASTVisitor& _visitor) override;
 	virtual void checkTypeRequirements() override;
 
-<<<<<<< HEAD
 	Expression& getExpression() const { return *m_expression; }
 	std::vector<ASTPointer<Expression>> const& getArguments() const { return m_arguments; }
 
-=======
->>>>>>> c45495af
 	/// Returns true if this is not an actual function call, but an explicit type conversion
 	/// or constructor call.
 	bool isTypeConversion() const;
@@ -696,13 +577,9 @@
 	std::vector<ASTPointer<Expression>> m_arguments;
 };
 
-<<<<<<< HEAD
-/// Access to a member of an object. Example: x.name
-=======
 /**
  * Access to a member of an object. Example: x.name
  */
->>>>>>> c45495af
 class MemberAccess: public Expression
 {
 public:
@@ -718,13 +595,9 @@
 	ASTPointer<ASTString> m_memberName;
 };
 
-<<<<<<< HEAD
-/// Index access to an array. Example: a[2]
-=======
 /**
  * Index access to an array. Example: a[2]
  */
->>>>>>> c45495af
 class IndexAccess: public Expression
 {
 public:
@@ -739,28 +612,19 @@
 	ASTPointer<Expression> m_index;
 };
 
-<<<<<<< HEAD
-/// Primary expression, i.e. an expression that do not be divided any further like a literal or
-/// a variable reference.
-=======
 /**
  * Primary expression, i.e. an expression that cannot be divided any further. Examples are literals
  * or variable references.
  */
->>>>>>> c45495af
 class PrimaryExpression: public Expression
 {
 public:
 	PrimaryExpression(Location const& _location): Expression(_location) {}
 };
 
-<<<<<<< HEAD
-/// An identifier, i.e. a reference to a declaration by name like a variable or function.
-=======
 /**
  * An identifier, i.e. a reference to a declaration by name like a variable or function.
  */
->>>>>>> c45495af
 class Identifier: public PrimaryExpression
 {
 public:
@@ -781,17 +645,11 @@
 	Declaration* m_referencedDeclaration;
 };
 
-<<<<<<< HEAD
-/// An elementary type name expression is used in expressions like "a = uint32(2)" to change the
-/// type of an expression explicitly. Here, "uint32" is the elementary type name expression and
-/// "uint32(2)" is a @ref FunctionCall.
-=======
 /**
  * An elementary type name expression is used in expressions like "a = uint32(2)" to change the
  * type of an expression explicitly. Here, "uint32" is the elementary type name expression and
  * "uint32(2)" is a @ref FunctionCall.
  */
->>>>>>> c45495af
 class ElementaryTypeNameExpression: public PrimaryExpression
 {
 public:
@@ -806,13 +664,9 @@
 	Token::Value m_typeToken;
 };
 
-<<<<<<< HEAD
-/// A literal string or number. @see Type::literalToBigEndian is used to actually parse its value.
-=======
 /**
  * A literal string or number. @see Type::literalToBigEndian is used to actually parse its value.
  */
->>>>>>> c45495af
 class Literal: public PrimaryExpression
 {
 public:
